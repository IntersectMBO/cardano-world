{-# LANGUAGE BangPatterns        #-}
{-# LANGUAGE CPP                 #-}
{-# LANGUAGE FlexibleContexts    #-}
{-# LANGUAGE GADTs               #-}
{-# LANGUAGE NumericUnderscores  #-}
{-# LANGUAGE OverloadedStrings   #-}
{-# LANGUAGE ScopedTypeVariables #-}
{-# LANGUAGE TypeApplications    #-}

{-# OPTIONS_GHC -Wno-simplifiable-class-constraints #-}
{-# OPTIONS_GHC -Wno-all-missed-specialisations #-}

#if !defined(mingw32_HOST_OS)
#define UNIX
#endif

module Cardano.Node.Run
  ( runNode
  , ViewMode(..)
  )
where

import           Cardano.Prelude hiding (ByteString, atomically, take, trace)
import           Prelude (error, id, unlines)

import qualified Control.Concurrent.Async as Async
import           Control.Tracer
import qualified Data.ByteString.Char8 as BSC
import           Data.Either (partitionEithers)
import           Data.Functor.Contravariant (contramap)
import qualified Data.List as List
import           Data.Proxy (Proxy (..))
import           Data.Semigroup ((<>))
import           Data.Text (Text, breakOn, pack, take)
import           Network.Socket as Socket
import           Network.HostName (getHostName)
import           System.Directory (canonicalizePath, makeAbsolute)

import           Control.Monad.Class.MonadSTM

import qualified Cardano.BM.Configuration.Model as CM
import           Cardano.BM.Data.Backend
import           Cardano.BM.Data.BackendKind (BackendKind (..))
import           Cardano.BM.Data.LogItem (LogObject (..))
import           Cardano.BM.Data.Tracer (ToLogObject (..),
                     TracingVerbosity (..), setHostname)
import           Cardano.Config.Logging (LoggingLayer (..))
import           Cardano.Config.Types (MiscellaneousFilepaths(..),
                                       NodeConfiguration (..), ViewMode (..))

import           Ouroboros.Network.Block
import           Ouroboros.Network.Subscription.Dns

import           Ouroboros.Consensus.Node (NodeKernel (getChainDB),
                     RunNetworkArgs (..),
                     RunNode (nodeNetworkMagic, nodeStartTime))
import qualified Ouroboros.Consensus.Node as Node (run)
import           Ouroboros.Consensus.Node.ProtocolInfo
import           Ouroboros.Consensus.NodeId
import qualified Ouroboros.Consensus.Protocol as Consensus
import           Ouroboros.Consensus.Util.Condense
import           Ouroboros.Consensus.Util.Orphans ()
import           Ouroboros.Consensus.Util.STM (onEachChange)

import qualified Ouroboros.Storage.ChainDB as ChainDB

import           Cardano.Common.LocalSocket
import           Cardano.Config.Protocol (SomeProtocol(..), fromProtocol)
import           Cardano.Config.Topology
import           Cardano.Config.Types (DbFile(..), NodeCLI(..),
                                       SocketFile(..), TopologyFile(..))
import           Cardano.Tracing.Tracers
#ifdef UNIX
import           Cardano.Node.TUI.LiveView
#endif


-- | Peer identifier used in consensus application
--
data Peer = Peer { localAddr  :: SockAddr
                 , remoteAddr :: SockAddr }
  deriving (Eq, Ord, Show)

instance Condense Peer where
    condense (Peer localA remoteA) = (show localA) ++ (show remoteA)

instance NoUnexpectedThunks Peer where
    showTypeOf _ = "Peer"
    whnfNoUnexpectedThunks _ctxt _act = return NoUnexpectedThunks


runNode
  :: LoggingLayer
  -> NodeConfiguration
  -> NodeCLI
  -> IO ()
runNode loggingLayer nc nCli = do
    hn <- hostname
    let !trace = setHostname hn $
                 llAppendName loggingLayer "node" (llBasicTrace loggingLayer)
    let tracer = contramap pack $ toLogObject trace

    traceWith tracer $ "tracing verbosity = " ++
                         case traceVerbosity $ traceOpts nCli of
                             NormalVerbosity -> "normal"
                             MinimalVerbosity -> "minimal"
                             MaximalVerbosity -> "maximal"
    SomeProtocol p  <- fromProtocol
                         (ncGenesisHash nc)
                         (ncNodeId nc)
                         (ncNumCoreNodes nc)
                         (genesisFile $ mscFp nCli)
                         (ncReqNetworkMagic nc)
                         (ncPbftSignatureThresh nc)
                         (delegCertFile $ mscFp nCli)
                         (signKeyFile $ mscFp nCli)
                         (ncUpdate nc)
                         (ncProtocol nc)

    let tracers     = mkTracers (traceOpts nCli) trace

    case ncViewMode nc of
      SimpleView -> handleSimpleNode p trace tracers nCli nc
      LiveView   -> do
#ifdef UNIX
        let c = llConfiguration loggingLayer
        -- We run 'handleSimpleNode' as usual and run TUI thread as well.
        -- turn off logging to the console, only forward it through a pipe to a central logging process
<<<<<<< HEAD
        CM.setDefaultBackends c [KatipBK, UserDefinedBK "LiveViewBackend"]
=======
        CM.setDefaultBackends c [KatipBK, TraceForwarderBK, UserDefinedBK "LiveViewBackend"]
>>>>>>> 67ea0e42
        -- User will see a terminal graphics and will be able to interact with it.
        nodeThread <- Async.async $ handleSimpleNode p trace tracers nCli nc

        be :: LiveViewBackend Text <- realize c
        let lvbe = MkBackend { bEffectuate = effectuate be, bUnrealize = unrealize be }
        llAddBackend loggingLayer lvbe (UserDefinedBK "LiveViewBackend")
        let nId = fromMaybe (panic "LiveView not possible for real protocols as yet") (ncNodeId nc)
        setTopology be nId
        setNodeThread be nodeThread
        captureCounters be trace

        void $ Async.waitAny [nodeThread]
#else
        handleSimpleNode p trace tracers nCli nc
#endif
  where
    hostname = do
      hn0 <- pack <$> getHostName
      return $ take 8 $ fst $ breakOn "." hn0

-- | Sets up a simple node, which will run the chain sync protocol and block
-- fetch protocol, and, if core, will also look at the mempool when trying to
-- create a new block.
handleSimpleNode :: forall blk. RunNode blk
                 => Consensus.Protocol blk
                 -> Tracer IO (LogObject Text)
                 -> Tracers Peer blk
                 -> NodeCLI
                 -> NodeConfiguration
                 -> IO ()
handleSimpleNode p trace nodeTracers nCli nc = do
    NetworkTopology nodeSetups <-
      either error id <$> readTopologyFile (unTopology . topFile $ mscFp nCli)

    let pInfo@ProtocolInfo{ pInfoConfig = cfg } = protocolInfo p

    let tracer = contramap pack $ toLogObject trace
    traceWith tracer $
      "System started at " <> show (nodeStartTime (Proxy @blk) cfg)

    let producers' = case List.lookup nid $
                          map (\ns -> (nodeId ns, producers ns)) nodeSetups of
          Just ps -> ps
          Nothing -> error $ "handleSimpleNode: own address "
                          <> show (nodeAddr nCli)
                          <> ", Node Id "
                          <> show nid
                          <> " not found in topology"

    traceWith tracer $ unlines
      [ "**************************************"
      , "I am Node "        <> show (nodeAddr nCli) <> " Id: " <> show nid
      , "My producers are " <> show producers'
      , "**************************************"
      ]

    -- Socket directory
    myLocalAddr <- localSocketAddrInfo
                     (ncNodeId nc)
                     (unSocket . socketFile $ mscFp nCli)
                     MkdirIfMissing

    addrs <- nodeAddressInfo $ nodeAddr nCli
    let ipProducerAddrs  :: [NodeAddress]
        dnsProducerAddrs :: [RemoteAddress]
        (ipProducerAddrs, dnsProducerAddrs) = partitionEithers
          [ maybe (Right ra) Left $ remoteAddressToNodeAddress ra
          | ra <- producers' ]

        ipProducers :: [SockAddr]
        ipProducers = nodeAddressToSockAddr <$> ipProducerAddrs

        dnsProducers :: [DnsSubscriptionTarget]
        dnsProducers = producerSubscription <$> dnsProducerAddrs

        runNetworkArgs :: RunNetworkArgs Peer blk
        runNetworkArgs = RunNetworkArgs
          { rnaIpSubscriptionTracer  = ipSubscriptionTracer  nodeTracers
          , rnaDnsSubscriptionTracer = dnsSubscriptionTracer nodeTracers
          , rnaDnsResolverTracer     = dnsResolverTracer     nodeTracers
          , rnaErrorPolicyTracer     = errorPolicyTracer     nodeTracers
          , rnaMuxTracer             = muxTracer             nodeTracers
          , rnaMuxLocalTracer        = nullTracer
          , rnaMkPeer                = Peer
          , rnaMyAddrs               = addrs
          , rnaMyLocalAddr           = myLocalAddr
          , rnaIpProducers           = ipProducers
          , rnaDnsProducers          = dnsProducers
          , rnaHandshakeTracer       = nullTracer
          , rnaHandshakeLocalTracer  = nullTracer
          , rnaNetworkMagic          = nodeNetworkMagic (Proxy @blk) cfg
          }

        producerSubscription :: RemoteAddress -> DnsSubscriptionTarget
        producerSubscription ra =
          DnsSubscriptionTarget
          { dstDomain  = BSC.pack (raAddress ra)
          , dstPort    = raPort ra
          , dstValency = raValency ra
          }

    removeStaleLocalSocket (ncNodeId nc) (unSocket . socketFile $ mscFp nCli)

    dbPath <- canonicalizePath =<< makeAbsolute (unDB . dBFile $ mscFp nCli)

    varTip <- atomically $ newTVar GenesisPoint

    Node.run
      (consensusTracers nodeTracers)
      (withTip varTip $ chainDBTracer nodeTracers)
      runNetworkArgs
      (dbPath <> "-" <> show nid)
      pInfo
      id -- No ChainDbArgs customisation
      id -- No NodeParams customisation
      $ \registry nodeKernel -> do
        -- Watch the tip of the chain and store it in @varTip@ so we can include
        -- it in trace messages.
        let chainDB = getChainDB nodeKernel
        onEachChange registry id Nothing (ChainDB.getTipPoint chainDB) $ \tip ->
          atomically $ writeTVar varTip tip
  where
      nid :: Int
      nid = case ncNodeId nc of
              Just (CoreId  n) -> n
              Just (RelayId _) -> error "Non-core nodes currently not supported"
              Nothing -> 999<|MERGE_RESOLUTION|>--- conflicted
+++ resolved
@@ -126,11 +126,7 @@
         let c = llConfiguration loggingLayer
         -- We run 'handleSimpleNode' as usual and run TUI thread as well.
         -- turn off logging to the console, only forward it through a pipe to a central logging process
-<<<<<<< HEAD
-        CM.setDefaultBackends c [KatipBK, UserDefinedBK "LiveViewBackend"]
-=======
         CM.setDefaultBackends c [KatipBK, TraceForwarderBK, UserDefinedBK "LiveViewBackend"]
->>>>>>> 67ea0e42
         -- User will see a terminal graphics and will be able to interact with it.
         nodeThread <- Async.async $ handleSimpleNode p trace tracers nCli nc
 
