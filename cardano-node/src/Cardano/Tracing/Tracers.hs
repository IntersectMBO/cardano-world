--- conflicted
+++ resolved
@@ -142,6 +142,11 @@
       <*> (counting $ liftCounting staticMetaCC name "adopted" tracer)
       <*> (counting $ liftCounting staticMetaCC name "didnt-adopt" tracer)
       <*> (counting $ liftCounting staticMetaCC name "forged-invalid" tracer)
+
+  -- The outcomes we want to measure, the outcome extractor
+  -- for measuring the time it takes a transaction to get into
+  -- a block.
+  -- txsOutcomeExtractor <- mkOutcomeExtractor
 
   pure Tracers
     { chainDBTracer
@@ -257,18 +262,16 @@
       traceWith (enableConsensusTracer Consensus.mempoolTracer
                 $ withName "Mempool" tracer) ev
 
-<<<<<<< HEAD
-    forgeTracer :: Tracer IO (Consensus.TraceForgeEvent blk (GenTx blk))
-    forgeTracer = Tracer $ \ev -> do
+    forgeTracer :: ForgeTracers -> Tracer IO (Consensus.TraceForgeEvent blk (GenTx blk))
+    forgeTracer forgeTracers = Tracer $ \ev -> do
         traceWith (measureTxsEnd tracer) ev
-        traceWith consensusForgeTracer ev
+        traceWith (consensusForgeTracer) ev
       where
         -- The consensus tracer.
         consensusForgeTracer = annotateSeverity $ filterSeverity (pure . const (tracingSeverity $ hasConsensusTraceFlag Consensus.forgeTracer))
-          $ toLogObject' (tracingFormatting $ hasConsensusTraceFlag Consensus.forgeTracer) tracingVerbosity
+          $ teeForge forgeTracers (tracingFormatting $ hasConsensusTraceFlag Consensus.forgeTracer) tracingVerbosity
           $ addName "Forge" tracer
 
-=======
     teeForge
       :: ForgeTracers
       -> TracingFormatting
@@ -304,7 +307,6 @@
               LogValue "notAdoptedSlotLast" $ PureI $ fromIntegral $ unSlotNo slot
             Consensus.TraceForgedInvalidBlock slot _ _ ->
               LogValue "forgedInvalidSlotLast" $ PureI $ fromIntegral $ unSlotNo slot
->>>>>>> 2fbd9053
 
     enableConsensusTracer
       :: Show a
@@ -359,13 +361,7 @@
       , Consensus.mempoolTracer
         = mempoolTracer
       , Consensus.forgeTracer
-<<<<<<< HEAD
-        = forgeTracer
-=======
-        = annotateSeverity $ filterSeverity (pure . const (tracingSeverity $ hasConsensusTraceFlag Consensus.forgeTracer))
-          $ teeForge forgeTracers (tracingFormatting $ hasConsensusTraceFlag Consensus.forgeTracer) tracingVerbosity
-          $ addName "Forge" tracer
->>>>>>> 2fbd9053
+        = forgeTracer forgeTracers
       }
 
     enableProtocolTracer
